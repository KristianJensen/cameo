--- conflicted
+++ resolved
@@ -17,6 +17,8 @@
 import os
 import unittest
 
+import os
+
 from cameo.flux_analysis.simulation import fba, pfba, lmoma, room
 from cameo.parallel import SequentialView, MultiprocessingView
 from cameo.io import load_model
@@ -185,13 +187,12 @@
         distance = sum([abs(res[v] - ref[v]) for v in res.keys()])
         self.assertAlmostEqual(0, distance, delta=0.000001, msg="moma distance without knockouts must be 0")
 
-<<<<<<< HEAD
     def test_room(self):
         pfba_solution = pfba(self.model)
         ref = pfba_solution.x_dict
         room_solution = room(self.model, reference=ref)
         self.assertEqual(0, room_solution.f, msg="room objective without knockouts must be 0")
-=======
+
 
 class TestSimulationMethodsGLPK(AbstractTestSimulationMethods, unittest.TestCase):
     def setUp(self):
@@ -205,7 +206,6 @@
         self.model = CORE_MODEL
         self.model.solver = 'cplex'
 
->>>>>>> fc7f5f1f
 
 if __name__ == '__main__':
     import nose
