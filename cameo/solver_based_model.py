--- conflicted
+++ resolved
@@ -631,14 +631,6 @@
 
     @solver.setter
     def solver(self, value):
-<<<<<<< HEAD
-        interface = solvers.get(value, value)
-        if self._solver is None:
-            self._solver = interface.Model()
-            self._populate_solver_from_scratch()
-        else:
-            self._solver = interface.Model.clone(self._solver)
-=======
         interface = _SOLVER_INTERFACES.get(value, value)
         # if self._solver is None:
         #     self._solver = interface.Model()
@@ -647,7 +639,6 @@
         #     self._solver = interface.Model.clone(self._solver)  #TODO: this is way to slow but could be fixed in the future
         self._solver = interface.Model()
         self._populate_solver_from_scratch()
->>>>>>> 03b1b572
 
     @property
     def exchanges(self):
