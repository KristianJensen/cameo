# -*- coding: utf-8 -*-
# Copyright 2013 Novo Nordisk Foundation Center for Biosustainability, DTU.

# Licensed under the Apache License, Version 2.0 (the "License");
# you may not use this file except in compliance with the License.
# You may obtain a copy of the License at

# http://www.apache.org/licenses/LICENSE-2.0

# Unless required by applicable law or agreed to in writing, software
# distributed under the License is distributed on an "AS IS" BASIS,
# WITHOUT WARRANTIES OR CONDITIONS OF ANY KIND, either express or implied.
# See the License for the specific language governing permissions and
# limitations under the License.

"""A solver-based model class and other extensions of cobrapy objects.
"""


import time
import datetime
import csv
import hashlib

from copy import copy, deepcopy
from collections import OrderedDict
from functools import partial
import types

from cobra.core import Solution
from cobra.core.Reaction import Reaction as OriginalReaction
from cobra.core.Metabolite import Metabolite
from cobra.core.Model import Model
from cobra.core.DictList import DictList
from cobra.manipulation.delete import find_gene_knockout_reactions

import sympy
from sympy import Add
from sympy import Mul

from sympy.core.singleton import S

import optlang

from cameo.util import TimeMachine
from cameo import exceptions
from cameo.exceptions import SolveError, Infeasible, UndefinedSolution
from cameo.parallel import SequentialView
from cameo.flux_analysis.analysis import flux_variability_analysis

from pandas import Series, DataFrame, pandas

import logging

logging.basicConfig(level=logging.INFO)
logger = logging.getLogger(__name__)

add = Add._from_args
mul = Mul._from_args

_SOLVER_INTERFACES = {}

try:
    from optlang import glpk_interface

    _SOLVER_INTERFACES['glpk'] = optlang.glpk_interface
except ImportError:
    pass
try:
    from optlang import cplex_interface

    _SOLVER_INTERFACES['cplex'] = optlang.cplex_interface
except ImportError:
    pass


def to_solver_based_model(cobrapy_model, solver_interface=optlang):
    """Convert a cobrapy model into a solver-based model.

    Parameters
    ----------
    cobrapy_model : cobra.core.Model
    solver_interface : solver_interface, optional
        For example, optlang.glpk_interface or any other optlang interface (the default is optlang.interface).
    """

    solver_interface = _SOLVER_INTERFACES.get(solver_interface, solver_interface)
    solver_based_model = SolverBasedModel(
        solver_interface=solver_interface, description=cobrapy_model)
    return solver_based_model


class LazySolution(object):
    """This class implements a lazy evaluating version of the cobrapy Solution class.

    Attributes
    ----------
    model : SolverBasedModel
    primal_dict : dict
        A dictionary of flux values.
    dual_dict : dict
        A dictionary of reduced costs.

    Notes
    -----
    See also documentation for cobra.core.Solution.Solution for an extensive list of inherited attributes.
    """

    def __init__(self, model):
        """
        Parameters
        ----------
        model : SolverBasedModel
        """
        self.model = model
        self._time_stamp = self.model._timestamp_last_optimization
        self._f = None

    @property
    def f(self):
        self._check_freshness()
        if self._f is None:
            return self.model.solver.objective.value
        else:
            return self._f

    @f.setter
    def f(self, value):
        self._f = value

    @property
    def x(self):
        self._check_freshness()
        return self.x_dict.values()

    @property
    def x_dict(self):
        self._check_freshness()
        primals = OrderedDict()
        for reaction in self.model.reactions:
            primal = reaction.variable.primal
            if reaction.reversibility:
                primal -= reaction.reverse_variable.primal
            primals[reaction.id] = primal
        return primals

    @property
    def y(self):
        self._check_freshness()
        return self.y_dict.values()

    @property
    def y_dict(self):
        self._check_freshness()
        duals = OrderedDict()
        for reaction in self.model.reactions:
            dual = reaction.variable.dual
            if reaction.reversibility:
                dual -= reaction.reverse_variable.dual
            duals[reaction.id] = dual
        return duals

    @property
    def status(self):
        self._check_freshness()
        return self.model.solver.status

    @property
    def primal_dict(self):
        return self.x_dict

    @property
    def dual_dict(self):
        return self.y_dict

    def __str__(self):
        """A pandas DataFrame representation of the solution.

        Returns
        -------
        pandas.DataFrame
        """
        return str(self.to_frame())

    def _check_freshness(self):
        """Raises an exceptions if the solution might have become invalid due to re-optimization of the attached model.

        Raises
        ------
        UndefinedSolution
            If solution has become invalid.
        """
        if self._time_stamp != self.model._timestamp_last_optimization:
            timestamp_formatter = lambda timestamp: datetime.datetime.fromtimestamp(timestamp).strftime(
                "%Y-%m-%d %H:%M:%S:%f")
            raise UndefinedSolution(
                'The solution (captured around %s) has become invalid as the model has been re-optimized recently (%s).' % (
                    timestamp_formatter(self._time_stamp),
                    timestamp_formatter(self.model._timestamp_last_optimization))
            )

    def as_cobrapy_solution(self):
        """Convert into a cobrapy Solution.

        Returns
        -------
        cobra.core.Solution.Solution
        """
        return Solution(self.f, x=self.x,
                        x_dict=self.x_dict, y=self.y, y_dict=self.y_dict,
                        the_solver=None, the_time=0, status=self.status)

    def to_frame(self):
        """Return the solution as a pandas DataFrame.

        Returns
        -------
        pandas.DataFrame
        """
        return DataFrame({'fluxes': Series(self.x_dict), 'reduced_costs': Series(self.y_dict)})


    def get_primal_by_id(self, reaction_id):
        """Return a flux/primal value for a reaction.

        Parameters
        ----------
        reaction_id : str
            A reaction ID.
        """
        return self.x_dict[reaction_id]


class Reaction(OriginalReaction):
    """This class extends the cobrapy Reaction class to work with SolverBasedModel.

    Notes
    -----
    See also documentation for cobra.core.Reaction.Reaction for an extensive list of inherited attributes.
    """

    @classmethod
    def clone(cls, reaction, model=None):
        """Clone a reaction.

        Parameters
        ----------
        reaction : Reaction, cobra.core.Reaction.Reaction
        model : model, optional

        Returns
        -------
        Reaction

        """
        new_reaction = cls(name=reaction.name)
        for attribute, value in reaction.__dict__.iteritems():
            setattr(new_reaction, attribute, value)
        if not isinstance(reaction.get_model(), SolverBasedModel):
            new_reaction._model = None
        if model is not None:
            new_reaction._model = model
        return new_reaction

    def __init__(self, name=None):
        """
        Parameters
        ----------
        name : str, optional
            The name of the reaction.
        """
        super(Reaction, self).__init__(name=name)
        self._lower_bound = 0
        self._upper_bound = 1000.
        self._objective_coefficient = 0.

    def __str__(self):
        return self.build_reaction_string()

    @property
    def variable(self):
        """An optlang variable representing the forward flux (if associated with model), otherwise None.
        Representing the net flux if model.reversible_encoding == 'unsplit'"""
        model = self.get_model()
        if model is not None:
            return model.solver.variables[self.id]
        else:
            return None

    @property
    def reversibility(self):
        return self._lower_bound < 0 and self._upper_bound > 0

    def _get_reverse_id(self):
        """Generate the id of revers_variable from the reaction's id."""
        return '_'.join((self.id, 'reverse', hashlib.md5(self.id).hexdigest()[0:5]))

    @property
    def reverse_variable(self):
        """An optlang variable representing the reverse flux (if associated with model), otherwise None."""
        model = self.get_model()
        if model is not None:
            aux_id = self._get_reverse_id()
            try:
                return model.solver.variables[aux_id]
            except KeyError:
                return None
        else:
            return None

    @property
    def lower_bound(self):
        model = self.get_model()
        if model is not None:
            if model.reversible_encoding == 'split' and self.reversibility:
                return -1 * self.reverse_variable.ub
            else:
                return self.variable.lb
        else:
            return self._lower_bound

    @lower_bound.setter
    def lower_bound(self, value):
        model = self.get_model()

        if model is not None:

            if value >= 0 and self._lower_bound < 0 and self._upper_bound > 0:
                reverse_variable = self.reverse_variable
                reverse_variable.lb, reverse_variable.ub = 0, 0
            elif value < 0 and self._lower_bound >= 0 and self._get_reverse_id() not in model.solver.variables:  # self._lower_bound >= 0 implies self._upper_bound >= 0
                aux_var = model.solver._add_variable(
                    model.solver.interface.Variable(self._get_reverse_id(), lb=0, ub=0))
                for met, coeff in self._metabolites.iteritems():
                    model.solver.constraints[met.id] += sympy.Mul._from_args((-1 * sympy.RealNumber(coeff), aux_var))

            variable = self.variable
            reverse_variable = self.reverse_variable

            if model.reversible_encoding == 'split' and value < 0 and self._upper_bound > 0:
                if self._lower_bound > 0:
                    variable.lb = 0
                try:
                    reverse_variable.ub = -1 * value
                except ValueError:
                    reverse_variable.lb = -1 * value
                    reverse_variable.ub = -1 * value
            else:
                try:
                    variable.lb = value
                except ValueError:
                    variable.ub = value
                    variable.lb = value
        self._lower_bound = value

    @property
    def upper_bound(self):
        if self.get_model() is not None:
            return self.variable.ub
        else:
            return self._upper_bound

    @upper_bound.setter
    def upper_bound(self, value):
        model = self.get_model()
        if model is not None:
            # Remove auxiliary variable if not needed anymore
            reverse_variable = self.reverse_variable
            variable = self.variable
            if value <= 0 and self._upper_bound > 0 and self._lower_bound < 0:
                reverse_variable.lb, reverse_variable.ub = 0, 0

            # Add auxiliary variable if needed
            elif value > 0 and self._upper_bound < 0 and self._get_reverse_id() not in model.solver.variables:  # self._upper_bound < 0 implies self._lower_bound < 0
                aux_var = model.solver._add_variable(
                    model.solver.interface.Variable(self._get_reverse_id(), lb=0, ub=0))
                for met, coeff in self._metabolites.iteritems():
                    model.solver.constraints[met.id] += sympy.Mul._from_args((-1 * sympy.RealNumber(coeff), aux_var))

            if model.reversible_encoding == 'split' and value > 0 and self._lower_bound < 0:
                variable.ub = value
                if self._upper_bound < 0:
                    reverse_variable.ub = -1 * variable.lb
                    variable.lb = 0
            else:
                try:
                    variable.ub = value
                except ValueError:
                    variable.lb = value
                    variable.ub = value

        self._upper_bound = value

    @property
    def objective_coefficient(self):
        return self._objective_coefficient

    @objective_coefficient.setter
    def objective_coefficient(self, value):
        model = self.get_model()
        if model is not None:
            model.solver._set_linear_objective_term(self.variable, value)

        self._objective_coefficient = value

    @property
    def effective_lower_bound(self):
        model = self.get_model()
        return \
            flux_variability_analysis(model, reactions=[self], view=SequentialView(), remove_cycles=False)[
                'lower_bound'][
                self.id]

    @property
    def effective_upper_bound(self):
        model = self.get_model()
        return \
            flux_variability_analysis(model, reactions=[self], view=SequentialView(), remove_cycles=False)[
                'upper_bound'][
                self.id]

    def add_metabolites(self, metabolites, **kwargs):
        super(Reaction, self).add_metabolites(metabolites, **kwargs)
        model = self.get_model()
        if model is not None:
            for metabolite, coefficient in metabolites.iteritems():
                model.solver.constraints[metabolite.id] += coefficient*self.variable

class SolverBasedModel(Model):
    """Implements a model with an attached optlang solver instance.

    Every model manipulation is immediately reflected in the solver instance.
    """

    def __init__(self, solver_interface=optlang, description=None, **kwargs):
        super(SolverBasedModel, self).__init__(description, **kwargs)
        self._reversible_encoding = 'split'
        cleaned_reactions = DictList()
        for reaction in self.reactions:
            if isinstance(reaction, Reaction):
                cleaned_reactions.append(reaction)
            else:
                cleaned_reactions.append(Reaction.clone(reaction, model=self))
        self.reactions = cleaned_reactions
        for gene in self.genes:
            gene._model = self
            gene_reactions = list()
            for reaction in gene.reactions:
                model_reaction = self.reactions.get_by_id(reaction.id)
                gene_reactions.append(model_reaction)
            gene._reaction = set(gene_reactions)
        for metabolite in self.metabolites:
            metabolite._model = self
            metabolite_reactions = list()
            for reaction in metabolite.reactions:
                model_reaction = self.reactions.get_by_id(reaction.id)
                metabolite_reactions.append(model_reaction)
            metabolite._reaction = set(metabolite_reactions)
        self._solver = solver_interface.Model()
        self._populate_solver_from_scratch()
        self._timestamp_last_optimization = None
        self.solution = LazySolution(self)

    def __copy__(self):
        return self.__deepcopy__()

    def __deepcopy__(self):
        return self.copy()

    def copy(self):
        """Needed for compatibility with cobrapy."""
        model_copy = super(SolverBasedModel, self).copy()
        try:
            model_copy._solver = deepcopy(self.solver)
        except:  # Cplex has an issue with deep copies
            model_copy._solver = copy(self.solver)
        return model_copy

    def _repr_html_(self):
        template = """<table>
<tr>
<td>Name</td>
<td>%(name)s</td>
</tr>
<tr>
<td>Number of metabolites</td>
<td>%(num_metabolites)s</td>
</tr>
<tr>
<td>Number of reactions</td>
<td>%(num_reactions)s</td>
</tr>
<tr>
<td>Reactions</td>
<td><div style="width:100%%; max-height:300px; overflow:auto">%(reactions)s</div></td>
</tr>
</table>"""
        return template % {'name': self.id, 'num_metabolites': len(self.metabolites),
                           'num_reactions': len(self.reactions),
                           'reactions': '<br>'.join([r.build_reaction_string() for r in self.reactions])}

    @property
    def objective(self):
        return self.solver.objective

    @objective.setter
    def objective(self, value):
        if isinstance(value, str):
            self.solver.objective = self.solver.interface.Objective(
                Mul._from_args([S.One, self.solver.variables[value]]), sloppy=True)
        elif isinstance(value, Reaction):
            self.solver.objective = self.solver.interface.Objective(
                Mul._from_args([S.One, self.solver.variables[value.id]]), sloppy=True)
        elif isinstance(value, self.solver.interface.Objective):
            self.solver.objective = value
        # TODO: maybe the following should be allowed
        # elif isinstance(value, optlang.interface.Objective):
        # self.solver.objective = self.solver.interface.Objective.clone(value)
        elif isinstance(value, sympy.Basic):
            self.solver.objective = self.solver.interface.Objective(value, sloppy=False)
        else:
            raise Exception('%s is not a valid objective.' % value)

    @property
    def solver(self):
        return self._solver

    @solver.setter
    def solver(self, value):
        interface = _SOLVER_INTERFACES.get(value, value)
        if self._solver is None:
            self._solver = interface.Model()
            self._populate_solver_from_scratch()
        else:
            self._solver = interface.Model.clone(self._solver)

    @property
    def exchanges(self):
        return [reaction for reaction in self.reactions if len(reaction.reactants) == 0 or len(reaction.products) == 0]

    def _populate_solver_from_scratch(self):
        objective_terms = list()
        constr_terms = dict()
        for rxn in self.reactions:
            lower_bound, upper_bound = rxn._lower_bound, rxn._upper_bound
            if lower_bound < 0 and upper_bound > 0:  # i.e. lower_bound < 0 and upper_bound > 0
                var = self.solver._add_variable(self.solver.interface.Variable(rxn.id, lb=0, ub=upper_bound))
                aux_var = self.solver._add_variable(
                    self.solver.interface.Variable(rxn._get_reverse_id(), lb=0, ub=-1 * lower_bound))
            else:
                var = self.solver._add_variable(
                    self.solver.interface.Variable(rxn.id, lb=lower_bound, ub=upper_bound))
            if rxn.objective_coefficient != 0.:
                objective_terms.append(sympy.Mul._from_args((sympy.RealNumber(rxn.objective_coefficient), var)))
            for met, coeff in rxn._metabolites.iteritems():
                if constr_terms.has_key(met.id):
                    constr_terms[met.id] += [(sympy.RealNumber(coeff), var)]
                else:
                    constr_terms[met.id] = [(sympy.RealNumber(coeff), var)]
                if lower_bound < 0 and upper_bound > 0:
                    constr_terms[met.id] += [(-1 * sympy.RealNumber(coeff), aux_var)]

        for met_id, terms in constr_terms.iteritems():
            expr = sympy.Add._from_args([sympy.Mul._from_args((coeff, var))
                                         for coeff, var in terms])
            constr = self.solver.interface.Constraint(expr, lb=0, ub=0, name=met_id)
            try:
                self.solver._add_constraint(constr, sloppy=False)  # TODO: should be True
            except Exception, e:
                print e
                raise
        objective_expression = sympy.Add._from_args(objective_terms)
        self.solver.objective = self.solver.interface.Objective(objective_expression, name='obj', direction='max')

    @property
    def reversible_encoding(self):
        return self._reversible_encoding

    @reversible_encoding.setter
    def reversible_encoding(self, value):
        if self._reversible_encoding == value:
            pass
        else:
            if value == 'unsplit':
                for reaction in self.reactions:
                    if reaction.reversibility:
                        reaction.variable.lb = -1 * reaction.reverse_variable.ub
                        reaction.reverse_variable.ub = 0
            elif value == 'split':
                for reaction in self.reactions:
                    if reaction.reversibility:
                        reaction.reverse_variable.ub = -1 * reaction.variable.lb
                        reaction.variable.lb = 0
            else:
                raise ValueError('%s is not a valid encoding. Tyr one of %s instead.' % (value, ('unsplit', 'split')))
            self._reversible_encoding = value

    def add_metabolites(self, metabolite_list):
        super(SolverBasedModel, self).add_metabolites(metabolite_list)
        for met in metabolite_list:
            if not self.solver.constraints.has_key(met.id):
                self.solver.add(self.solver.interface.Constraint(S.Zero, name=met.id, lb=0, ub=0))

    def add_reactions(self, reaction_list):
        cloned_reaction_list = list()
        for reaction in reaction_list:  # this is necessary for cobrapy compatibility
            if not isinstance(reaction, Reaction):
                cloned_reaction_list.append(Reaction.clone(reaction, model=self))
            else:
                cloned_reaction_list.append(reaction)

        # cobrapy will raise an exceptions if one of the reactions already exists in the model (before adding any reactions)
        super(SolverBasedModel, self).add_reactions(cloned_reaction_list)

        constr_terms = dict()
        metabolites = {}
        for reaction in cloned_reaction_list:
            if reaction.reversibility and self._reversible_encoding == "split":
                reaction_variable = self.solver.interface.Variable(reaction.id, lb=0, ub=reaction._upper_bound)
                aux_var = self.solver.interface.Variable(reaction._get_reverse_id(), lb=0, ub=-reaction._lower_bound)
                self.solver._add_variable(aux_var)
            else:
                reaction_variable = self.solver.interface.Variable(reaction.id, lb=reaction._lower_bound,
                                                                   ub=reaction._upper_bound)
            self.solver._add_variable(reaction_variable)

            for metabolite, coeff in reaction.metabolites.iteritems():
                if metabolite.id in constr_terms:
                    constr_terms[metabolite.id].append(
                        sympy.Mul._from_args([sympy.RealNumber(coeff), reaction_variable]))
                else:
                    constr_terms[metabolite.id] = [sympy.Mul._from_args([sympy.RealNumber(coeff), reaction_variable])]
                    metabolites[metabolite.id] = metabolite

        for met_id, terms in constr_terms.iteritems():
            expr = sympy.Add._from_args(terms)
            try:
                self.solver.constraints[met_id] += expr
            except KeyError:
                self.solver._add_constraint(self.solver.interface.Constraint(expr, name=met_id, lb=0, ub=0))

    def remove_reactions(self, the_reactions):
        for reaction in the_reactions:
            self.solver.remove(reaction.id)
        super(SolverBasedModel, self).remove_reactions(the_reactions)

    def add_demand(self, metabolite, prefix="DM_"):
        demand_reaction = Reaction(prefix + metabolite.id)
        demand_reaction.add_metabolites({metabolite: -1})
        demand_reaction.lower_bound = 0
        demand_reaction.upper_bound = 1000
        self.add_reactions([demand_reaction])
        return demand_reaction

<<<<<<< HEAD
    def add_supply(self, metabolite, prefix="SP_"):
        supply_reaction = Reaction(prefix + metabolite.id)
        supply_reaction.add_metabolites({metabolite: 1})
        supply_reaction.lower_bound = 0
        supply_reaction.upper_bound = 1000
        self.add_reactions([supply_reaction])
        return supply_reaction

    def _add_ratio_reaction(self, rxn1, rxn2, coeff1, coeff2):
        if not isinstance(coeff1, float):
            coeff1 = float(coeff1)
        if not isinstance(coeff2, float):
            coeff2 = float(coeff2)
        if isinstance(rxn1, str):
            rxn1 = self.reactions.get_by_id(rxn1)
            rxn2 = self.reactions.get_by_id(rxn2)
        elif isinstance(rxn1, Reaction):
            rxn1 = self.reactions.get_by_id(rxn1.id)
            rxn2 = self.reactions.get_by_id(rxn2.id)
        rvMetId = "rvmet_%s_%s" % (rxn1.id, rxn2.id)
        if self.solver.constraints.has_key(rvMetId):
            self.solver.remove(rvMetId)
            print "Existing ratio constraint for %s and %s is updated." % (rxn1.id, rxn2.id)
        self.add_metabolites([Metabolite(id=rvMetId)])
        rxn1.add_metabolites({self.metabolites.get_by_id(rvMetId): (1/coeff1)})
        rxn2.add_metabolites({self.metabolites.get_by_id(rvMetId): -(1/coeff2)})

    def add_ratio_reaction(self, ratiosDict):
        """Adds new metabolites to enforce desired ratios between given reactions (2 or more).
        ratiosdict: a dictionary of reactions and flux coefficients. (e.g. {"PGI": 1, "G6PDH2r": 2}
        """
        ratiosDict = OrderedDict(ratiosDict)
        rxns = []
        ratios = []
        for rxn, ratio in ratiosDict.iteritems():
            rxns.append(rxn)
            ratios.append(ratio)

        for i in range(len(rxns)-1):
            self._add_ratio_reaction(rxns[i], rxns[i+1], ratios[i], ratios[i+1])

=======
    def add_ratio_constraint(self, reaction1, reaction2, ratio, prefix='ratio_constraint'):
        """Adds a ratio constraint (reaction1/reaction2 = ratio) to the model.

        Parameters
        ----------
        reaction1 : str or Reaction
            A reaction or a reaction ID.
        reaction2 : str or Reaction
            A reaction or a reaction ID.
        ratio : float
            The ratio in reaction1/reaction2 = ratio
        prefix : str
            The prefix that will be added to the constraint ID.

        Returns
        -------
        optlang.Constraint
            The constraint name will be composed of `prefix`
            and the two reaction IDs (e.g. 'ratio_constraint_reaction1_reaction2').

        Examples
        --------
        model.add_ratio_constraint('r1', 'r2', 0.5)
        print model.solver.constraints['ratio_constraint_r1_r2']
        > ratio_constraint: ratio_constraint_r1_r2: 0 <= -0.5*r1 + 1.0*PGI <= 0
        """
        if isinstance(reaction1, types.StringType):
            reaction1 = self.reactions.get_by_id(reaction1)
        if isinstance(reaction2, types.StringType):
            reaction2 = self.reactions.get_by_id(reaction2)

        if reaction1.reverse_variable is not None:
            term1 = reaction1.variable - reaction1.reverse_variable
        else:
            term1 = reaction1.variable

        if reaction2.reverse_variable is not None:
            term2 = reaction2.variable - reaction2.reverse_variable
        else:
            term2 = reaction2.variable

        ratio_constraint = self.solver.interface.Constraint(term1 - ratio * term2, lb=0, ub=0, name='ratio_constraint_'+reaction1.id+'_'+reaction2.id)
        self.solver._add_constraint(ratio_constraint, sloppy=True)
        return ratio_constraint
>>>>>>> 1aefbf01

    def optimize(self, new_objective=None, objective_sense='maximize', solution_type=LazySolution, **kwargs):
        """OptlangBasedModel implementation of optimize. Returns lazy solution object. Exists for compatibility reasons. Uses model.solve() instead."""
        if new_objective is None or new_objective == 0:
            pass
        else:
            # TODO: This i going to be deprecated soon anyway ...
            objective_formula = sympy.Add()
            [setattr(x, 'objective_coefficient', 0.) for x in self.reactions]
            if isinstance(new_objective, dict):
                for the_reaction, the_coefficient in new_objective.iteritems():
                    if isinstance(the_reaction, int):
                        the_reaction = self.reactions[the_reaction]
                    else:
                        if hasattr(the_reaction, 'id'):
                            the_reaction = the_reaction.id
                        the_reaction = self.reactions.get_by_id(the_reaction)
                    the_reaction.objective_coefficient = the_coefficient
                    objective_formula += the_coefficient * \
                                         self.solver.variables[the_reaction.id]
            else:
                # Allow for objectives to be constructed from multiple reactions
                if not isinstance(new_objective, list) and \
                        not isinstance(new_objective, tuple):
                    new_objective = [new_objective]
                for the_reaction in new_objective:
                    if isinstance(the_reaction, int):
                        the_reaction = self.reactions[the_reaction]
                    else:
                        if hasattr(the_reaction, 'id'):
                            the_reaction = the_reaction.id
                        the_reaction = self.reactions.get_by_id(the_reaction)
                    the_reaction.objective_coefficient = 1.
                    objective_formula += 1. * \
                                         self.solver.variables[the_reaction.id]

            if objective_formula != 0:
                self.solver.objective = self.solver.interface.Objective(
                    objective_formula, direction={'minimize': 'min', 'maximize': 'max'}[objective_sense])
        timestamp_formatter = lambda timestamp: datetime.datetime.fromtimestamp(timestamp).strftime(
            "%Y-%m-%d %H:%M:%S:%f")
        self._timestamp_last_optimization = time.time()
        # logger.debug('self._timestamp_last_optimization ' + timestamp_formatter(self._timestamp_last_optimization))
        self.solver.optimize()
        solution = solution_type(self)
        # logger.debug('solution = solution_type(self) ' + timestamp_formatter(solution._time_stamp))
        self.solution = solution
        return solution

    def solve(self, *args, **kwargs):
        """Optimize model."""
        solution = self.optimize(*args, **kwargs)
        if solution.status is not 'optimal':
            self.solver.configuration.presolve = True
            solution = self.optimize(*args, **kwargs)
            self.solver.configuration.presolve = False
            if solution.status is not 'optimal':
                status = solution.status
                # GLPK 4.45 hack http://lists.gnu.org/archive/html/help-glpk/2013-09/msg00015.html
                if status == 'undefined' and self.solver.interface.__name__ == 'optlang.glpk_interface' and self.solver.interface.glp_version() == '4.45':
                    status = 'infeasible'
                raise exceptions._OPTLANG_TO_EXCEPTIONS_DICT.get(status, SolveError)(
                    'Solving model %s did not return an optimal solution. The returned solution status is "%s"' % (
                        self, status))
            return solution
        else:
            return solution

    def __dir__(self):
        # Hide 'optimize' from user.
        fields = sorted(dir(type(self)) + self.__dict__.keys())
        fields.remove('optimize')
        return fields

    def essential_reactions(self, threshold=1e-6):
        essential = []
        time_machine = TimeMachine()
        try:
            solution = self.solve()
        except SolveError as e:
            print 'Cannot determine essential reactions for un-optimal model.'
            raise e
        for reaction_id, flux in solution.x_dict.iteritems():
            if abs(flux) > 0:
                reaction = self.reactions.get_by_id(reaction_id)
                time_machine(do=partial(setattr, reaction, 'lower_bound', 0),
                             undo=partial(setattr, reaction, 'lower_bound', reaction.lower_bound))
                time_machine(do=partial(setattr, reaction, 'upper_bound', 0),
                             undo=partial(setattr, reaction, 'upper_bound', reaction.upper_bound))
                try:
                    sol = self.solve()
                except (Infeasible, UndefinedSolution):
                    essential.append(reaction)
                else:
                    if sol.f < threshold:
                        essential.append(reaction)
                finally:
                    time_machine.reset()
        return essential

    def essential_genes(self, threshold=1e-6):
        essential = []
        time_machine = TimeMachine()
        try:
            solution = self.solve()
        except SolveError as e:
            print 'Cannot determine essential genes for unoptimal model.'
            raise e
        genes_to_check = set()
        for reaction_id, flux in solution.x_dict.iteritems():
            if abs(flux) > 0:
                genes_to_check.update(self.reactions.get_by_id(reaction_id).genes)
        for gene in genes_to_check:
            reactions = find_gene_knockout_reactions(self, [gene])
            for reaction in reactions:
                time_machine(do=partial(setattr, reaction, 'lower_bound', 0),
                             undo=partial(setattr, reaction, 'lower_bound', reaction.lower_bound))
                time_machine(do=partial(setattr, reaction, 'upper_bound', 0),
                             undo=partial(setattr, reaction, 'upper_bound', reaction.upper_bound))
            try:
                sol = self.solve()
            except (Infeasible, UndefinedSolution):
                essential.append(gene)
            else:
                if sol.f < threshold:
                    essential.append(gene)
                time_machine.reset()
            finally:
                time_machine.reset()
        return essential

    def medium(self):
        reaction_ids = []
        reaction_names = []
        lower_bounds = []
        upper_bounds = []
        for ex in self.exchanges:
            metabolite = ex.metabolites.keys()[0]
            coeff = ex.metabolites[metabolite]
            if coeff * ex.lower_bound > 0:
                reaction_ids.append(ex.id)
                reaction_names.append(ex.name)
                lower_bounds.append(ex.lower_bound)
                upper_bounds.append(ex.upper_bound)

        return DataFrame({'reaction_id': reaction_ids,
                          'reaction_name': reaction_names,
                          'lower_bound': lower_bounds,
                          'upper_bound': upper_bounds},
                         index=None, columns=['reaction_id', 'reaction_name', 'lower_bound', 'upper_bound'])


    # TODO: describe the formats in doc
    def load_medium(self, medium, copy=False):
        """
        Loads a medium into the model. If copy is true it will return
        a copy of the model. Otherwise it applies the medium to itself.
        Supported formats
        TODO

        :param medium: can be a file, a pandas DataFrame or dictionary.
        :param copy: boolean, optional
        :return:
        """

        if copy:
            model = self.copy()
        else:
            model = self
        if isinstance(medium, dict):
            self._load_medium_from_dict(model, medium)
        elif isinstance(medium, pandas.DataFrame):
            self._load_medium_from_dataframe(model, medium)
        elif isinstance(medium, str):
            self._load_medium_from_file(model, medium)
        else:
            raise AssertionError("input type (%s) is not valid" % type(medium))

        return model

    def _ids_to_reactions(self, reactions):
        """Translate reaction IDs into reactions (skips reactions)."""
        clean_reactions = list()
        for reaction in reactions:
            if isinstance(reaction, str):
                clean_reactions.append(self.reactions.get_by_id(reaction))
            elif isinstance(reaction, Reaction):
                clean_reactions.append(reaction)
            else:
                raise Exception('%s is not a reaction or reaction ID.' % reaction)
        return clean_reactions

    @staticmethod
    def _load_medium_from_dict(model, medium):
        for rid, values in medium.iteritens():
            if model.reactions.has_id(rid):
                model.reactions.get_by_id(rid).lower_bound = values[0]
                model.reactions.get_by_id(rid).upper_bound = values[1]

    @staticmethod
    def _load_medium_from_file(model, file_path, delimiter="\t"):
        with open(file_path, "rb") as csv_file:
            reader = csv.reader(csv_file, delimiter=delimiter)
            for row in reader:
                if model.reactions.has_id(row[0]):
                    model.reactions.get_by_id(row[0]).lower_bound = float(row[1])
                    model.reactions.get_by_id(row[0]).upper_bound = float(row[2])

    @staticmethod
    def _load_medium_from_dataframe(model, medium):
        for i in xrange(len(medium) - 1):
            rid = medium['reaction_id'][i]
            if model.reactions.has_id(rid):
                model.reactions.get_by_id(rid).lower_bound = medium['lower_bound'][i]
                model.reactions.get_by_id(rid).upper_bound = medium['upper_bound'][i]


if __name__ == '__main__':
    from cameo import load_model

    model = load_model('../../test/data/EcoliCore.xml')<|MERGE_RESOLUTION|>--- conflicted
+++ resolved
@@ -651,95 +651,6 @@
         demand_reaction.upper_bound = 1000
         self.add_reactions([demand_reaction])
         return demand_reaction
-
-<<<<<<< HEAD
-    def add_supply(self, metabolite, prefix="SP_"):
-        supply_reaction = Reaction(prefix + metabolite.id)
-        supply_reaction.add_metabolites({metabolite: 1})
-        supply_reaction.lower_bound = 0
-        supply_reaction.upper_bound = 1000
-        self.add_reactions([supply_reaction])
-        return supply_reaction
-
-    def _add_ratio_reaction(self, rxn1, rxn2, coeff1, coeff2):
-        if not isinstance(coeff1, float):
-            coeff1 = float(coeff1)
-        if not isinstance(coeff2, float):
-            coeff2 = float(coeff2)
-        if isinstance(rxn1, str):
-            rxn1 = self.reactions.get_by_id(rxn1)
-            rxn2 = self.reactions.get_by_id(rxn2)
-        elif isinstance(rxn1, Reaction):
-            rxn1 = self.reactions.get_by_id(rxn1.id)
-            rxn2 = self.reactions.get_by_id(rxn2.id)
-        rvMetId = "rvmet_%s_%s" % (rxn1.id, rxn2.id)
-        if self.solver.constraints.has_key(rvMetId):
-            self.solver.remove(rvMetId)
-            print "Existing ratio constraint for %s and %s is updated." % (rxn1.id, rxn2.id)
-        self.add_metabolites([Metabolite(id=rvMetId)])
-        rxn1.add_metabolites({self.metabolites.get_by_id(rvMetId): (1/coeff1)})
-        rxn2.add_metabolites({self.metabolites.get_by_id(rvMetId): -(1/coeff2)})
-
-    def add_ratio_reaction(self, ratiosDict):
-        """Adds new metabolites to enforce desired ratios between given reactions (2 or more).
-        ratiosdict: a dictionary of reactions and flux coefficients. (e.g. {"PGI": 1, "G6PDH2r": 2}
-        """
-        ratiosDict = OrderedDict(ratiosDict)
-        rxns = []
-        ratios = []
-        for rxn, ratio in ratiosDict.iteritems():
-            rxns.append(rxn)
-            ratios.append(ratio)
-
-        for i in range(len(rxns)-1):
-            self._add_ratio_reaction(rxns[i], rxns[i+1], ratios[i], ratios[i+1])
-
-=======
-    def add_ratio_constraint(self, reaction1, reaction2, ratio, prefix='ratio_constraint'):
-        """Adds a ratio constraint (reaction1/reaction2 = ratio) to the model.
-
-        Parameters
-        ----------
-        reaction1 : str or Reaction
-            A reaction or a reaction ID.
-        reaction2 : str or Reaction
-            A reaction or a reaction ID.
-        ratio : float
-            The ratio in reaction1/reaction2 = ratio
-        prefix : str
-            The prefix that will be added to the constraint ID.
-
-        Returns
-        -------
-        optlang.Constraint
-            The constraint name will be composed of `prefix`
-            and the two reaction IDs (e.g. 'ratio_constraint_reaction1_reaction2').
-
-        Examples
-        --------
-        model.add_ratio_constraint('r1', 'r2', 0.5)
-        print model.solver.constraints['ratio_constraint_r1_r2']
-        > ratio_constraint: ratio_constraint_r1_r2: 0 <= -0.5*r1 + 1.0*PGI <= 0
-        """
-        if isinstance(reaction1, types.StringType):
-            reaction1 = self.reactions.get_by_id(reaction1)
-        if isinstance(reaction2, types.StringType):
-            reaction2 = self.reactions.get_by_id(reaction2)
-
-        if reaction1.reverse_variable is not None:
-            term1 = reaction1.variable - reaction1.reverse_variable
-        else:
-            term1 = reaction1.variable
-
-        if reaction2.reverse_variable is not None:
-            term2 = reaction2.variable - reaction2.reverse_variable
-        else:
-            term2 = reaction2.variable
-
-        ratio_constraint = self.solver.interface.Constraint(term1 - ratio * term2, lb=0, ub=0, name='ratio_constraint_'+reaction1.id+'_'+reaction2.id)
-        self.solver._add_constraint(ratio_constraint, sloppy=True)
-        return ratio_constraint
->>>>>>> 1aefbf01
 
     def optimize(self, new_objective=None, objective_sense='maximize', solution_type=LazySolution, **kwargs):
         """OptlangBasedModel implementation of optimize. Returns lazy solution object. Exists for compatibility reasons. Uses model.solve() instead."""
