# Copyright 2014 Novo Nordisk Foundation Center for Biosustainability, DTU.

# Licensed under the Apache License, Version 2.0 (the "License");
# you may not use this file except in compliance with the License.
# You may obtain a copy of the License at

# http://www.apache.org/licenses/LICENSE-2.0

# Unless required by applicable law or agreed to in writing, software
# distributed under the License is distributed on an "AS IS" BASIS,
# WITHOUT WARRANTIES OR CONDITIONS OF ANY KIND, either express or implied.
# See the License for the specific language governing permissions and
# limitations under the License.
import copy

import time
from functools import partial
import sympy
from cameo.util import TimeMachine
from cameo.exceptions import SolveError
from sympy import Add
from sympy import Mul

add = Add._from_args
mul = Mul._from_args

def fba(model, objective=None, *args, **kwargs):
    """Perform flux balance analysis."""
    tm = TimeMachine()
    if objective is not None:
        tm(do=partial(setattr, model, 'objective', objective),
           undo=partial(setattr, model, 'objective', model.objective))
    try:
        solution = model.solve()
        tm.reset()
        return solution
    except SolveError as e:
        tm.reset()
        raise e


def pfba(model, objective=None, *args, **kwargs):
    tm = TimeMachine()
    tm(do=partial(setattr, model, 'reversible_encoding', 'split'),
       undo=partial(setattr, model, 'reversible_encoding', model.reversible_encoding))
    try:
        if objective is not None:
            tm(do=partial(setattr, model, 'objective', objective),
               undo=partial(setattr, model, 'objective', model.objective))
        try:
            obj_val = model.solve().f
        except SolveError as e:
            print "pfba could not determine maximum objective value for\n%s." % model.objective
            raise e
        if model.objective.direction == 'max':
            fix_obj_constraint = model.solver.interface.Constraint(model.objective.expression, lb=obj_val)
        else:
            fix_obj_constraint = model.solver.interface.Constraint(model.objective.expression, ub=obj_val)
        tm(do=partial(model.solver._add_constraint, fix_obj_constraint),
           undo=partial(model.solver._remove_constraint, fix_obj_constraint))

        pfba_obj = model.solver.interface.Objective(add(
            [mul((sympy.singleton.S.One, variable)) for variable in model.solver.variables.values()]),
                                                    direction='min', sloppy=True)
        # tic = time.time()
        tm(do=partial(setattr, model, 'objective', pfba_obj),
           undo=partial(setattr, model, 'objective', model.objective))
        # print "obj: ", time.time() - tic
        try:
            solution = model.solve()
            tm.reset()
            return solution
        except SolveError as e:
            tm.reset()
            print "pfba could not determine an optimal solution for objective %s" % model.objective
            raise e
    except Exception as e:
        tm.reset()
        raise e


def moma(model, reference=None, *args, **kwargs):
    pass

def lmoma(model, reference=None, *args, **kwargs):
    tm = TimeMachine()
    original_objective = copy.copy(model.objective)
    try:
        obj_terms = list()
        constraints = list()
        variables = list()
        for rid, flux_value in wt_reference.iteritems():
            reaction = model.reactions.get_by_id(rid)
            pos_var = model.solver.interface.Variable("u_%s_pos" % rid, lb=0)
            neg_var = model.solver.interface.Variable("u_%s_neg" % rid, lb=0)

<<<<<<< HEAD
            model.solver._add_variable(pos_var)
            model.solver._add_variable(neg_var)
            variables.extend([pos_var, neg_var])

            obj_terms.append(pos_var)
            obj_terms.append(neg_var)
=======
    try:
        obj_terms = list()
        for rid, flux_value in reference.iteritems():
            reaction = model.reactions.get_by_id(rid)

            pos_var = model.solver.interface.Variable("u_%s_pos" % rid, lb=0)
            neg_var = model.solver.interface.Variable("u_%s_neg" % rid, lb=0)

            tm(do=partial(model.solver._add_variable, pos_var), undo=partial(model.solver._remove_variable, pos_var))
            tm(do=partial(model.solver._add_variable, neg_var), undo=partial(model.solver._remove_variable, neg_var))

            obj_terms.append(pos_var)
            obj_terms.append(neg_var)

            #ui = vi - wt
            expression = sympy.Add._from_args([
                pos_var,
                sympy.Mul._from_args([sympy.singleton.S.NegativeOne, reaction.variable])
            ])
            constraint_a = (model.solver.interface.Constraint(expression, lb=-flux_value))
            tm(do=partial(model.solver._add_constraint, constraint_a),
               undo=partial(model.solver._remove_constraint, constraint_a))

            expression = sympy.Add._from_args([neg_var, reaction.variable])
            constraint_b = (model.solver.interface.Constraint(expression, lb=flux_value))
            tm(do=partial(model.solver._add_constraint, constraint_b),
               undo=partial(model.solver._remove_constraint, constraint_b))
>>>>>>> 81c14bbd

            # ui = vi - wt
            reaction_variable = reaction.variable
            constraint_a = model.solver.interface.Constraint(
                add([pos_var, mul([sympy.singleton.S.NegativeOne, reaction_variable])]), lb=-flux_value, sloppy=True)

<<<<<<< HEAD
            constraint_b = model.solver.interface.Constraint(add([neg_var, reaction.variable]), lb=flux_value,
                                                             sloppy=True)
            constraints.extend([constraint_a, constraint_b])

        for constraint in constraints:
            model.solver._add_constraint(constraint, sloppy=True)
=======
        lmoma_obj = model.solver.interface.Objective(sympy.Add._from_args(obj_terms), direction='min')

        tm(do=partial(setattr, model, 'objective', lmoma_obj),
           undo=partial(setattr, model, 'objective', model.objective))

    except Exception as e:
        tm.reset()
        raise e
>>>>>>> 81c14bbd

        for term in obj_terms:
            model.solver._set_linear_objective_term(term, 1.)
        model.solver.objective.direction = 'min'

        try:
            solution = model.solve()
            return solution
        except SolveError as e:
            print "lmoma could not determine an optimal solution for objective %s" % model.objective
            raise e
    finally:
        tic = time.time()
        model.solver._remove_variables(variables)
        model.objective = original_objective
        model.solver._remove_constraints(constraints)
        tm.reset()
        print 'lmoma reset:', time.time() - tic


def room(model, reference=None, delta=0.03, epsilon=0.001, *args, **kwargs):
    tm = TimeMachine()
    obj_terms = list()

    #upper and lower relax
    U = 1e6
    L = -1e6

    try:
        for rid, flux_value in reference.iteritems():
            reaction = model.reactions.get_by_id(rid)

            var = model.solver.interface.Variable("y_%s" % rid, type="binary")
            tm(do=partial(model.solver._add_variable, var), undo=partial(model.solver._remove_variable, var))
            obj_terms.append(var)



            w_u = flux_value + delta * abs(flux_value) + epsilon
            expression = sympy.Add._from_args([
                reaction.variable,
                sympy.Mul._from_args([var, (w_u - U)])
            ])

            constraint_a = (model.solver.interface.Constraint(expression, ub=w_u))
            tm(do=partial(model.solver._add_constraint, constraint_a),
               undo=partial(model.solver._remove_constraint, constraint_a))

            w_l = flux_value - delta * abs(flux_value) - epsilon
            expression = sympy.Add._from_args([
                reaction.variable,
                sympy.Mul._from_args([var, (w_l - L)])
            ])

            constraint_b = (model.solver.interface.Constraint(expression, lb=w_l))
            tm(do=partial(model.solver._add_constraint, constraint_b),
               undo=partial(model.solver._remove_constraint, constraint_b))

        room_obj = model.solver.interface.Objective(sympy.Add._from_args(obj_terms), direction='min')

        tm(do=partial(setattr, model, 'objective', room_obj),
           undo=partial(setattr, model, 'objective', model.objective))

    except Exception as e:
        tm.reset()
        raise e

    try:
        solution = model.solve()

        tm.reset()
        return solution
    except SolveError as e:
        print "lmoma could not determine an optimal solution for objective %s" % model.objective
        tm.reset()
        raise e

def _cycle_free_flux(model, fluxes, fix=[]):
    """Remove cycles from a flux-distribution (http://cran.r-project.org/web/packages/sybilcycleFreeFlux/index.html)."""
    tm = TimeMachine()
    exchange_reactions = model.exchanges
    exchange_ids = [exchange.id for exchange in exchange_reactions]
    internal_reactions = [reaction for reaction in model.reactions if reaction.id not in exchange_ids]
    for exchange in exchange_reactions:
        exchange_flux = fluxes[exchange.id]
        tm(do=partial(setattr, exchange, 'lower_bound', exchange_flux),
           undo=partial(setattr, exchange, 'lower_bound', exchange.lower_bound))
        tm(do=partial(setattr, exchange, 'upper_bound', exchange_flux),
           undo=partial(setattr, exchange, 'upper_bound', exchange.upper_bound))
    obj_terms = list()
    for internal_reaction in internal_reactions:
        internal_flux = fluxes[internal_reaction.id]
        if internal_flux >= 0:
            obj_terms.append(mul([sympy.S.One, internal_reaction.variable]))
            tm(do=partial(setattr, internal_reaction, 'lower_bound', 0),
               undo=partial(setattr, internal_reaction, 'lower_bound', internal_reaction.lower_bound))
            tm(do=partial(setattr, internal_reaction, 'upper_bound', internal_flux),
               undo=partial(setattr, internal_reaction, 'upper_bound', internal_reaction.upper_bound))
        elif internal_flux < 0:
            obj_terms.append(mul([sympy.S.NegativeOne, internal_reaction.variable]))
            tm(do=partial(setattr, internal_reaction, 'lower_bound', internal_flux),
               undo=partial(setattr, internal_reaction, 'lower_bound', internal_reaction.lower_bound))
            tm(do=partial(setattr, internal_reaction, 'upper_bound', 0),
               undo=partial(setattr, internal_reaction, 'upper_bound', internal_reaction.upper_bound))
        else:
            pass
    for reaction_id in fix:
        reaction_to_fix = model.reactions.get_by_id(reaction_id)
        tm(do=partial(setattr, reaction_to_fix, 'lower_bound', fluxes[reaction_id]),
           undo=partial(setattr, reaction_to_fix, 'lower_bound', reaction_to_fix.lower_bound))
        tm(do=partial(setattr, reaction_to_fix, 'upper_bound', fluxes[reaction_id]),
           undo=partial(setattr, reaction_to_fix, 'upper_bound', reaction_to_fix.upper_bound))
    tm(do=partial(setattr, model, 'objective',
                  model.solver.interface.Objective(add(obj_terms), name='Flux minimization',
                                                   direction='min', sloppy=True)),
       undo=partial(setattr, model, 'objective', model.objective))
    solution = model.optimize()
    tm.reset()
    return solution.x_dict


if __name__ == '__main__':
    import time
    from cobra.io import read_sbml_model
    from cobra.flux_analysis.parsimonious import optimize_minimal_flux
    from cameo import load_model
    from cameo.solver_based_model import to_solver_based_model

    # sbml_path = '../../tests/data/EcoliCore.xml'
    sbml_path = '../../tests/data/iJO1366.xml'

    cb_model = read_sbml_model(sbml_path)
    model = load_model(sbml_path)

    # model.solver = 'glpk'

    print "cobra fba"
    tic = time.time()
    cb_model.optimize(solver='cglpk')
    print "flux sum:", sum([abs(val) for val in cb_model.solution.x_dict.values()])
    print "cobra fba runtime:", time.time() - tic

    print "cobra pfba"
    tic = time.time()
    optimize_minimal_flux(cb_model, solver='cglpk')
    print "flux sum:", sum([abs(val) for val in cb_model.solution.x_dict.values()])
    print "cobra pfba runtime:", time.time() - tic

    print "pfba"
    tic = time.time()
    solution = pfba(model)
    print "flux sum:",
    print sum([abs(val) for val in solution.x_dict.values()])
    print "cameo pfba runtime:", time.time() - tic

    print "lmoma"
    ref = solution.x_dict
    tic = time.time()
    solution = lmoma(model, wt_reference=ref)
    res = solution.x_dict
    print "flux distance:",
    print sum([abs(res[v] - ref[v]) for v in res.keys()])
    print "cameo lmoma runtime:", time.time() - tic

    print "lmoma w/ ko"
    tic = time.time()
    model.reactions.PGI.lower_bound = 0
    model.reactions.PGI.upper_bound = 0
    solution = lmoma(model, wt_reference=ref)
    res = solution.x_dict
    print "flux distance:",
    print sum([abs(res[v] - ref[v]) for v in res.keys()])
    print "cameo lmoma runtime:", time.time() - tic

    # print model.solver<|MERGE_RESOLUTION|>--- conflicted
+++ resolved
@@ -94,65 +94,24 @@
             pos_var = model.solver.interface.Variable("u_%s_pos" % rid, lb=0)
             neg_var = model.solver.interface.Variable("u_%s_neg" % rid, lb=0)
 
-<<<<<<< HEAD
             model.solver._add_variable(pos_var)
             model.solver._add_variable(neg_var)
             variables.extend([pos_var, neg_var])
 
             obj_terms.append(pos_var)
             obj_terms.append(neg_var)
-=======
-    try:
-        obj_terms = list()
-        for rid, flux_value in reference.iteritems():
-            reaction = model.reactions.get_by_id(rid)
-
-            pos_var = model.solver.interface.Variable("u_%s_pos" % rid, lb=0)
-            neg_var = model.solver.interface.Variable("u_%s_neg" % rid, lb=0)
-
-            tm(do=partial(model.solver._add_variable, pos_var), undo=partial(model.solver._remove_variable, pos_var))
-            tm(do=partial(model.solver._add_variable, neg_var), undo=partial(model.solver._remove_variable, neg_var))
-
-            obj_terms.append(pos_var)
-            obj_terms.append(neg_var)
-
-            #ui = vi - wt
-            expression = sympy.Add._from_args([
-                pos_var,
-                sympy.Mul._from_args([sympy.singleton.S.NegativeOne, reaction.variable])
-            ])
-            constraint_a = (model.solver.interface.Constraint(expression, lb=-flux_value))
-            tm(do=partial(model.solver._add_constraint, constraint_a),
-               undo=partial(model.solver._remove_constraint, constraint_a))
-
-            expression = sympy.Add._from_args([neg_var, reaction.variable])
-            constraint_b = (model.solver.interface.Constraint(expression, lb=flux_value))
-            tm(do=partial(model.solver._add_constraint, constraint_b),
-               undo=partial(model.solver._remove_constraint, constraint_b))
->>>>>>> 81c14bbd
 
             # ui = vi - wt
             reaction_variable = reaction.variable
             constraint_a = model.solver.interface.Constraint(
                 add([pos_var, mul([sympy.singleton.S.NegativeOne, reaction_variable])]), lb=-flux_value, sloppy=True)
 
-<<<<<<< HEAD
             constraint_b = model.solver.interface.Constraint(add([neg_var, reaction.variable]), lb=flux_value,
                                                              sloppy=True)
             constraints.extend([constraint_a, constraint_b])
 
         for constraint in constraints:
             model.solver._add_constraint(constraint, sloppy=True)
-=======
-        lmoma_obj = model.solver.interface.Objective(sympy.Add._from_args(obj_terms), direction='min')
-
-        tm(do=partial(setattr, model, 'objective', lmoma_obj),
-           undo=partial(setattr, model, 'objective', model.objective))
-
-    except Exception as e:
-        tm.reset()
-        raise e
->>>>>>> 81c14bbd
 
         for term in obj_terms:
             model.solver._set_linear_objective_term(term, 1.)
@@ -165,13 +124,9 @@
             print "lmoma could not determine an optimal solution for objective %s" % model.objective
             raise e
     finally:
-        tic = time.time()
         model.solver._remove_variables(variables)
         model.objective = original_objective
         model.solver._remove_constraints(constraints)
-        tm.reset()
-        print 'lmoma reset:', time.time() - tic
-
 
 def room(model, reference=None, delta=0.03, epsilon=0.001, *args, **kwargs):
     tm = TimeMachine()
@@ -279,7 +234,6 @@
     from cobra.io import read_sbml_model
     from cobra.flux_analysis.parsimonious import optimize_minimal_flux
     from cameo import load_model
-    from cameo.solver_based_model import to_solver_based_model
 
     # sbml_path = '../../tests/data/EcoliCore.xml'
     sbml_path = '../../tests/data/iJO1366.xml'
